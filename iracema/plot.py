--- conflicted
+++ resolved
@@ -11,7 +11,7 @@
 from mpl_toolkits.mplot3d import Axes3D  # pylint: disable=import-error
 
 from iracema.features import rms as rms_, peak_envelope as peak_envelope_
-<<<<<<< HEAD
+
 
 def plot_curve(time_series,
         linewidth=None):
@@ -40,8 +40,6 @@
     plt.show()
 
     return f
-=======
->>>>>>> 8cdd51d7
 
 
 def plot_spectrogram(fft,
