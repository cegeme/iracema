--- conflicted
+++ resolved
@@ -12,11 +12,7 @@
 from iracema.util import conversion
 from iracema.io.audiofile import read
 from iracema.io import player
-<<<<<<< HEAD
-
 from iracema.plot import plot_curve
-=======
->>>>>>> 8cdd51d7
 
 
 class TimeSeries:
